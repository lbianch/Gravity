--- conflicted
+++ resolved
@@ -85,8 +85,6 @@
 ---
 ```
 
-<<<<<<< HEAD
-![alt-tag](https://farm2.staticflickr.com/1565/25879042020_03acf3c968_o.png)
 
 ### Directory structure
 ```
@@ -123,6 +121,4 @@
 ├── LICENSE.txt
 ├── README.md
 └── science.md
-```
-=======
->>>>>>> 9a468a6f
+```